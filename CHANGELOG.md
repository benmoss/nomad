## 0.2.1 (UNRELEASED)

IMPROVEMENTS:

  * core: Can specify a whitelist for activating drivers [GH-467]
  * core: Can specify a whitelist for activating fingerprinters [GH-488]
  * client/spawn: spawn package tests made portable (work on Windows) [GH-442]
  * client/executor: executor package tests made portable (work on Windows) [GH-497]
  * driver/docker: Added TLS client options to the config file [GH-480]
  * core/api: Can list all known regions in the cluster [GH-495]
  * client/discovery: Added more consul client api configuration options [GH-503]

BUG FIXES:

  * driver/docker: Expose the container port instead of the host port [GH-466]
  * driver/docker: Support `port_map` for static ports [GH-476]
  * driver/docker: Pass 0.2.0-style port environment variables to the docker container [GH-476]
  * client/service discovery: Make Service IDs unique [GH-479]
  * client/restart policy: Not restarting Batch Jobs if the exit code is 0 [GH-491]
  * core: Shared reference to DynamicPorts caused port conflicts when scheduling
    count > 1 [GH-494]
<<<<<<< HEAD
  * distinct_hosts constraint can be specified as a boolean (previously panicked) [GH-501]
=======
  * client/service: Fixes update to check definitions and services which are already registered [GH-498]
>>>>>>> 140983a2

## 0.2.0 (November 18, 2015)

BACKWARDS INCOMPATIBILITIES:

  * core: HTTP API `/v1/node/<id>/allocations` returns full Allocation and not
    stub [GH-402]
  * core: Removed weight and hard/soft fields in constraints [GH-351]
  * drivers: Qemu and Java driver configurations have been updated to both use
    `artifact_source` as the source for external images/jars to be ran
  * New reserved and dynamic port specification [GH-415]
  * jobspec and drivers: Driver configuration supports arbitrary struct to be
    passed in jobspec [GH-415]

FEATURES:

  * core: Service block definition with Consul registration [GH-463, GH-460,
    GH-458, GH-455, GH-446, GH-425]
  * core: Blocking queries supported in API [GH-366]
  * core: distinctHost constraint ensures Task Groups are running on distinct
    clients [GH-321]
  * core: Regexp, version and lexical ordering constraints [GH-271]
  * core: System Scheduler that runs tasks on every node [GH-287]
  * client: GCE Fingerprinting [GH-215]
  * client: Restart policy for task groups enforced by the client [GH-369,
    GH-393]
  * driver/rawexec: Raw Fork/Exec Driver [GH-237]
  * driver/rkt: Experimental Rkt Driver [GH-165, GH-247]
  * drivers: Add support for downloading external artifacts to execute for
    Exec, Raw exec drivers [GH-381]

IMPROVEMENTS:

  * core: Configurable Node GC threshold [GH-362]
  * core: Overlap plan verification and plan application for increased
    throughput [GH-272]
  * cli: Output of `alloc-status` also displays task state [GH-424]
  * cli: Output of `server-members` is sorted [GH-323]
  * cli: Show node attributes in `node-status` [GH-313]
  * client/fingerprint: Network fingerprinter detects interface suitable for
    use, rather than defaulting to eth0 [GH-334, GH-356]
  * client: Client Restore State properly reattaches to tasks and recreates
    them as needed [GH-364, GH-380, GH-388, GH-392, GH-394, GH-397, GH-408]
  * client: Periodic Fingerprinting [GH-391]
  * client: Precise snapshotting of TaskRunner and AllocRunner [GH-403, GH-411]
  * client: Task State is tracked by client [GH-416]
  * client: Test Skip Detection [GH-221]
  * driver/docker: Can now specify auth for docker pull [GH-390]
  * driver/docker: Can now specify DNS and DNSSearch options [GH-390]
  * driver/docker: Can now specify the container's hostname [GH-426]
  * driver/docker: Containers now have names based on the task name. [GH-389]
  * driver/docker: Mount task local and alloc directory to docker containers [GH-290]
  * driver/docker: Now accepts any value for `network_mode` to support userspace networking plugins in docker 1.9
  * driver/java: Pass JVM options in java driver [GH-293, GH-297]
  * drivers: Use BlkioWeight rather than BlkioThrottleReadIopsDevice [GH-222]
  * jobspec and drivers: Driver configuration supports arbitrary struct to be passed in jobspec [GH-415]

BUG FIXES:

  * core: Nomad Client/Server RPC codec encodes strings properly [GH-420]
  * core: Reset Nack timer in response to scheduler operations [GH-325]
  * core: Scheduler checks for updates to environment variables [GH-327]
  * cli: Fix crash when -config was given a directory or empty path [GH-119]
  * client/fingerprint: Use correct local interface on OS X [GH-361, GH-365]
  * client: Nomad Client doesn't restart failed containers [GH-198]
  * client: Reap spawn-daemon process, avoiding a zombie process [GH-240]
  * client: Resource exhausted errors because of link-speed zero [GH-146,
    GH-205]
  * client: Restarting Nomad Client leads to orphaned containers [GH-159]
  * driver/docker: Apply SELinux label for mounting directories in docker
    [GH-377]
  * driver/docker: Docker driver exposes ports when creating container [GH-212,
    GH-412]
  * driver/docker: Docker driver uses docker environment variables correctly
    [GH-407]
  * driver/qemu: Qemu fingerprint and tests work on both windows/linux [GH-352]

## 0.1.2 (October 6, 2015)

IMPROVEMENTS:

  * client: Nomad client cleans allocations on exit when in dev mode [GH-214]
  * drivers: Use go-getter for artifact retrieval, add artifact support to
    Exec, Raw Exec drivers [GH-288]

## 0.1.1 (October 5, 2015)

IMPROVEMENTS:

  * cli: Nomad Client configurable from command-line [GH-191]
  * client/fingerprint: Native IP detection and user specifiable network
    interface for fingerprinting [GH-189]
  * driver/docker: Docker networking mode is configurable [GH-184]
  * drivers: Set task environment variables [GH-206]

BUG FIXES:

  * client/fingerprint: Network fingerprinting failed if default network
    interface did not exist [GH-189]
  * client: Fixed issue where network resources throughput would be set to 0
    MBits if the link speed could not be determined [GH-205]
  * client: Improved detection of Nomad binary [GH-181]
  * driver/docker: Docker dynamic port mapping were not being set properly
    [GH-199]

## 0.1.0 (September 28, 2015)

  * Initial release
<|MERGE_RESOLUTION|>--- conflicted
+++ resolved
@@ -19,11 +19,8 @@
   * client/restart policy: Not restarting Batch Jobs if the exit code is 0 [GH-491]
   * core: Shared reference to DynamicPorts caused port conflicts when scheduling
     count > 1 [GH-494]
-<<<<<<< HEAD
   * distinct_hosts constraint can be specified as a boolean (previously panicked) [GH-501]
-=======
   * client/service: Fixes update to check definitions and services which are already registered [GH-498]
->>>>>>> 140983a2
 
 ## 0.2.0 (November 18, 2015)
 
