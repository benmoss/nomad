--- conflicted
+++ resolved
@@ -185,7 +185,6 @@
   <br>
   * `enabled`: A boolean indicating if client mode is enabled. All other client
     configuration options depend on this value. Defaults to `false`.
-<<<<<<< HEAD
   * <a id="state_dir">`state_dir`</a>: This is the state dir used to store
     client state. By default, it lives inside of the [data_dir](#data_dir), in
     the "client" sub-path.
@@ -210,30 +209,8 @@
     is a free-form map and can contain any string values.
   * `network_interface`: This is a string to force network fingerprinting to use
     a specific network interface
-=======
-  * `state_dir`: This is the state dir used to store client state. By default,
-    it lives inside of the [data_dir](#data_dir), in the "client" sub-path.
-  * `alloc_dir`: A directory used to store allocation data. Depending on the
-    workload, the size of this directory can grow arbitrarily large as it is
-    used to store downloaded artifacts for drivers (QEMU images, JAR files,
-    etc.). It is therefore important to ensure this directory is placed some
-    place on the filesystem with adequate storage capacity. By default, this
-    directory lives under the [state_dir](#state_dir) at the "alloc" sub-path.
-  * `servers`: An array of server addresses. This list is used to register the
-    client with the server nodes and advertise the available resources so that
-    the agent can receive work.
-  * `node_id`: This is the value used to uniquely identify the local agent's
-    node registration with the servers. This can be any arbitrary string but
-    must be unique to the cluster. By default, if not specified, a randomly-
-    generate UUID will be used.
-  * `node_class`: A string used to logically group client nodes by class. This
-    can be used during job placement as a filter. This option is not required
-    and has no default.
   * `options`: This is a key/value mapping of internal configuration for clients,
     such as for driver configuration.
-  * `meta`: This is a key/value mapping of metadata pairs. This is a free-form
-    map and can contain any string values.
->>>>>>> f1147f17
 
 ## Atlas Options
 
